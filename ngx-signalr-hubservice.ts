--- conflicted
+++ resolved
@@ -94,6 +94,7 @@
 export type HubWrapper = {
     /* calls the method on the hub with the provided arguments */
     invoke: <T>(method: string, ...args: any[]) => Observable<T>,
+    unregister: () => void,
     hub: any
 };
 
@@ -375,11 +376,8 @@
 
         let hubWrapper = {
             invoke: <T>(method: string, ...args: any[]) => this.invoke<T>(hubProperties.hubName, method, ...args),
-<<<<<<< HEAD
-            hub: <any> null
-=======
+            hub: <any> null,
             unregister: () => this.unregister(instance)
->>>>>>> 8d9f3166
         };
 
         if (hubProperties.subscriptions.length == 0) {
@@ -394,7 +392,6 @@
             return hubWrapper;
         }
 
-<<<<<<< HEAD
         // Get the hub proxy and set its hub instance if it's not set.
         let hubProxy = this.hubProxies[hubProperties.hubName];
         if (hubProxy == null) {
@@ -405,9 +402,6 @@
         }
 
         // Subscribe to all the events
-=======
-        let proxy = this.hubProxies[hubProperties.hubName];
->>>>>>> 8d9f3166
         for (let subscription of hubProperties.subscriptions) {
             // If the method for this subscription isn't defined skip it
             if (!(subscription.functionName in instance)) {
@@ -415,11 +409,7 @@
                 continue;
             }
             // Adds a ref to the method on the instance to the list of events for this hub+event pairing
-<<<<<<< HEAD
             hubProxy.events[subscription.eventName].push({
-=======
-            proxy.events[subscription.eventName].push({
->>>>>>> 8d9f3166
                 thisObj: instance,
                 callback: instance[subscription.functionName]
             });
